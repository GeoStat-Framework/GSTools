#cython: language_level=3, boundscheck=False, wraparound=False, cdivision=True
# -*- coding: utf-8 -*-
"""
This is the randomization method summator, implemented in cython.
"""

import numpy as np

cimport cython

from cython.parallel import prange

cimport numpy as np
from libc.math cimport cos, sin


def summate(
    const double[:, :] cov_samples,
    const double[:] z_1,
    const double[:] z_2,
    const double[:, :] pos
    ):
    cdef int i, j, d
    cdef double phase
    cdef int dim = pos.shape[0]

    cdef int X_len = pos.shape[1]
    cdef int N = cov_samples.shape[1]

    cdef double[:] summed_modes = np.zeros(X_len, dtype=float)

    for i in prange(X_len, nogil=True):
        for j in range(N):
            phase = 0.
            for d in range(dim):
                phase += cov_samples[d, j] * pos[d, i]
            summed_modes[i] += z_1[j] * cos(phase) + z_2[j] * sin(phase)

    return np.asarray(summed_modes)


cdef (double) abs_square(const double[:] vec) nogil:
    cdef int i
    cdef double r = 0.

    for i in range(vec.shape[0]):
        r += vec[i]**2

    return r


def summate_incompr(
    const int vec_dim,
    const double[:, :] cov_samples,
    const double[:] z_1,
    const double[:] z_2,
    const double[:, :] pos
    ):
    cdef int i, j, d
    cdef double phase
    cdef double k_2
    cdef int field_dim = pos.shape[0]

    cdef double[:] e1 = np.zeros(vec_dim, dtype=float)
    e1[0] = 1.
    cdef double[:] proj = np.empty(vec_dim)

    cdef int X_len = pos.shape[1]
    cdef int N = cov_samples.shape[1]

    cdef double[:, :] summed_modes = np.zeros((vec_dim, X_len), dtype=float)

    for i in range(X_len):
        for j in range(N):
            k_2 = abs_square(cov_samples[:vec_dim, j])
            phase = 0.
            for d in range(field_dim):
                phase += cov_samples[d, j] * pos[d, i]
            for d in range(vec_dim):
<<<<<<< HEAD
                proj[d] = e1[d] - cov_samples[d, j] * cov_samples[0, j] / k_2 #!!! this gives realizations with zero curl in x-direction
=======
                proj[d] = e1[d] - cov_samples[d, j] * cov_samples[0, j] / k_2
>>>>>>> 059b7910
                summed_modes[d, i] += proj[d] * (z_1[j] * cos(phase) + z_2[j] * sin(phase))

    return np.asarray(summed_modes)


# function makes incompressible random vector field with zero velocity, unlike summate_incompr which makes the x-axis a preferential direction
# z_1 has shape (vec_dim,) such that z_1[i] for i =0,...,vec_dim-1 is a 1D array of length N = cov_samples.shape[1]
def summate_incompr_zero_vel(
    const int vec_dim,
    const double[:, :] cov_samples,
    const double[:,:] z_1,
    const double[:,:] z_2,
    const double[:, :] pos
    ):
    cdef int i, j, d
    cdef double phase
    cdef int field_dim = pos.shape[0]

    cdef int X_len = pos.shape[1]
    cdef int N = cov_samples.shape[1]

    cdef double[:, :] summed_modes = np.zeros((vec_dim, X_len), dtype=float)
    cdef double[:] w_1 = np.empty(vec_dim, dtype=float) # !!! Joshua hopefully initialized w, v correctly, this is just for memory allocation right?
    cdef double[:] w_2 = np.empty(vec_dim, dtype=float)

    for i in range(X_len):
        for j in range(N):
            # compute cross-product of wavevectors with random vectors z_1,z_2 of size vec_dim drawn from (vec_dim)-dimensional Gaussian with unit covariance matrix
            
            # !!! using the following two lines is cleaner, but code takes forever (type instability?) WHY?????
            
            #w_1 = np.cross(z_1[j,:], cov_samples[:vec_dim, j]) # 1D array of size vec_dim
            #w_2 = np.cross(z_2[j,:], cov_samples[:vec_dim, j])
            
            # Pending trying to get above two lines to work, I am hard coding the cross-product for vec_dim =3
            # !!! WARNING: this only works for vec_dim = 3 
            w_1[0] = z_1[j,1] * cov_samples[2, j] - z_1[j,2] * cov_samples[1, j]
            w_1[1] = z_1[j,2] * cov_samples[0, j] - z_1[j,0] * cov_samples[2, j]
            w_1[2] = z_1[j,0] * cov_samples[1, j] - z_1[j,1] * cov_samples[0, j]
            
            w_2[0] = z_2[j,1] * cov_samples[2, j] - z_2[j,2] * cov_samples[1, j]
            w_2[1] = z_2[j,2] * cov_samples[0, j] - z_2[j,0] * cov_samples[2, j]
            w_2[2] = z_2[j,0] * cov_samples[1, j] - z_2[j,1] * cov_samples[0, j]

            phase = 0.
            for d in range(field_dim):
                phase += cov_samples[d, j] * pos[d, i]
            for d in range(vec_dim):
                summed_modes[d, i] +=  w_1[d] * cos(phase) + w_2[d] * sin(phase) #1 * cos(phase) + 1 * sin(phase)

    return np.asarray(summed_modes)

def summate_generic_vector_field(
    const int vec_dim,
    const double[:, :] cov_samples,
    const double[:] z_1,
    const double[:] z_2,
    const double[:, :] pos
    ):
    cdef int i, j, d
    cdef double phase
    cdef double k_2
    cdef int field_dim = pos.shape[0]

    cdef double[:] e1 = np.zeros(vec_dim, dtype=float)
    e1[0] = 1.
    cdef double[:] proj = np.empty(vec_dim)

    cdef int X_len = pos.shape[1]
    cdef int N = cov_samples.shape[1]

    cdef double[:, :] summed_modes = np.zeros((vec_dim, X_len), dtype=float)

    for i in range(X_len):
        for j in range(N):
            k_2 = abs_square(cov_samples[:vec_dim, j])
            phase = 0.
            for d in range(field_dim):
                phase += cov_samples[d, j] * pos[d, i]
            for d in range(vec_dim):
                #proj[d] = e1[d] - cov_samples[d, j] * cov_samples[0, j] / k_2 #!!! don't want incompressibility projector  here
                summed_modes[d, i] += (z_1[j] * cos(phase) + z_2[j] * sin(phase))

    return np.asarray(summed_modes)<|MERGE_RESOLUTION|>--- conflicted
+++ resolved
@@ -77,11 +77,7 @@
             for d in range(field_dim):
                 phase += cov_samples[d, j] * pos[d, i]
             for d in range(vec_dim):
-<<<<<<< HEAD
-                proj[d] = e1[d] - cov_samples[d, j] * cov_samples[0, j] / k_2 #!!! this gives realizations with zero curl in x-direction
-=======
                 proj[d] = e1[d] - cov_samples[d, j] * cov_samples[0, j] / k_2
->>>>>>> 059b7910
                 summed_modes[d, i] += proj[d] * (z_1[j] * cos(phase) + z_2[j] * sin(phase))
 
     return np.asarray(summed_modes)
