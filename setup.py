--- conflicted
+++ resolved
@@ -2,9 +2,6 @@
 """GeostatTools: A geostatistical toolbox."""
 from __future__ import division, absolute_import, print_function
 import os
-import subprocess
-import shutil
-import tempfile
 import codecs
 import re
 import logging
@@ -31,7 +28,6 @@
 
 
 # version finder ##############################################################
-
 
 def read(*parts):
     """read file data"""
@@ -52,7 +48,6 @@
 
 # cython handler ##############################################################
 
-
 class BuildFailed(Exception):
     """Exeption for Cython build failed"""
 
@@ -86,21 +81,14 @@
 
 try:
     from Cython.Build import cythonize
+    from Cython.Distutils import build_ext
     from Cython.Distutils.extension import Extension
 except ImportError:
-<<<<<<< HEAD
-    print("## GSTOOLS setup: cython not used.")
-=======
     print("## GSTOOLS setup: Cython not found.")
->>>>>>> 175a8147
     USE_CYTHON = False
     file_ending = 'c'
 else:
-<<<<<<< HEAD
-    print("## GSTOOLS setup: cython used.")
-=======
     print("## GSTOOLS setup: Cython found.")
->>>>>>> 175a8147
     USE_CYTHON = True
     file_ending = 'pyx'
 
