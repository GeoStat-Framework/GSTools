#!/usr/bin/env python
# -*- coding: utf-8 -*-
"""
This is the unittest of SRF class.
"""

import unittest
import numpy as np
from gstools import SRF, Gaussian
from gstools import transform as tf


class TestSRF(unittest.TestCase):
    def setUp(self):
<<<<<<< HEAD
=======
        self.cov_model = Gaussian(dim=2, var=1.5, len_scale=4.0)
>>>>>>> 947580b4
        self.mean = 0.3
        self.var = 1.5
        self.mode_no = 100
        self.cov_model = Gaussian(
            dim=2, var=self.var, len_scale=4.0, mode_no=self.mode_no
        )

        self.seed = 825718662
        self.x_grid = np.linspace(0.0, 12.0, 48)
        self.y_grid = np.linspace(0.0, 10.0, 46)
        self.z_grid = np.linspace(0.0, 10.0, 40)

        self.x_grid_c = np.linspace(-6.0, 6.0, 8)
        self.y_grid_c = np.linspace(-6.0, 6.0, 8)
        self.z_grid_c = np.linspace(-6.0, 6.0, 8)

        rng = np.random.RandomState(123018)
        self.x_tuple = rng.uniform(0.0, 10, 100)
        self.y_tuple = rng.uniform(0.0, 10, 100)
        self.z_tuple = rng.uniform(0.0, 10, 100)

    def test_shape_1d(self):
        self.cov_model.dim = 1
        srf = SRF(self.cov_model, mean=self.mean, mode_no=self.mode_no)
        field_str = srf([self.x_grid], seed=self.seed, mesh_type="structured")
        field_unstr = srf(
            [self.x_tuple], seed=self.seed, mesh_type="unstructured"
        )
        self.assertEqual(field_str.shape, (len(self.x_grid),))
        self.assertEqual(field_unstr.shape, (len(self.x_tuple),))

    def test_shape_2d(self):
        self.cov_model.dim = 2
        srf = SRF(self.cov_model, mean=self.mean, mode_no=self.mode_no)
        field_str = srf(
            (self.x_grid, self.y_grid), seed=self.seed, mesh_type="structured"
        )
        field_unstr = srf(
            (self.x_tuple, self.y_tuple),
            seed=self.seed,
            mesh_type="unstructured",
        )
        self.assertEqual(field_str.shape, (len(self.x_grid), len(self.y_grid)))
        self.assertEqual(field_unstr.shape, (len(self.x_tuple),))

    def test_shape_3d(self):
        self.cov_model.dim = 3
        srf = SRF(self.cov_model, mean=self.mean, mode_no=self.mode_no)
        field_str = srf(
            (self.x_grid, self.y_grid, self.z_grid),
            seed=self.seed,
            mesh_type="structured",
        )
        field_unstr = srf(
            (self.x_tuple, self.y_tuple, self.z_tuple),
            seed=987654,
            mesh_type="unstructured",
        )
        self.assertEqual(
            field_str.shape,
            (len(self.x_grid), len(self.y_grid), len(self.z_grid)),
        )
        self.assertEqual(field_unstr.shape, (len(self.x_tuple),))

    def test_anisotropy_2d(self):
        self.cov_model.dim = 2
        srf = SRF(self.cov_model, mean=self.mean, mode_no=self.mode_no)
        field_iso = srf(
            (self.x_grid, self.y_grid), seed=self.seed, mesh_type="structured"
        )
        self.cov_model.anis = 0.5
        srf = SRF(self.cov_model, mean=self.mean, mode_no=self.mode_no)
        field_aniso = srf(
            (self.x_grid, self.y_grid), seed=self.seed, mesh_type="structured"
        )
        self.assertAlmostEqual(field_iso[0, 0], field_aniso[0, 0])
        self.assertAlmostEqual(field_iso[0, 4], field_aniso[0, 2])
        self.assertAlmostEqual(field_iso[0, 10], field_aniso[0, 5])

    def test_anisotropy_3d(self):
        self.cov_model.dim = 3
        srf = SRF(self.cov_model, mean=self.mean, mode_no=self.mode_no)
        field_iso = srf(
            (self.x_grid, self.y_grid, self.z_grid),
            seed=self.seed,
            mesh_type="structured",
        )
        self.cov_model.anis = (0.5, 4.0)
        srf = SRF(self.cov_model, mean=self.mean, mode_no=self.mode_no)
        field_aniso = srf(
            (self.x_grid, self.y_grid, self.z_grid),
            seed=self.seed,
            mesh_type="structured",
        )
        self.assertAlmostEqual(field_iso[0, 0, 0], field_aniso[0, 0, 0])
        self.assertAlmostEqual(field_iso[0, 4, 0], field_aniso[0, 2, 0])
        self.assertAlmostEqual(field_iso[0, 10, 0], field_aniso[0, 5, 0])
        self.assertAlmostEqual(field_iso[0, 0, 0], field_aniso[0, 0, 0])
        self.assertAlmostEqual(field_iso[0, 0, 1], field_aniso[0, 0, 4])
        self.assertAlmostEqual(field_iso[0, 0, 3], field_aniso[0, 0, 12])

    def test_rotation_unstruct_2d(self):
        self.cov_model.dim = 2
        x_len = len(self.x_grid_c)
        y_len = len(self.y_grid_c)
        x_u, y_u = np.meshgrid(self.x_grid_c, self.y_grid_c)
        x_u = np.reshape(x_u, x_len * y_len)
        y_u = np.reshape(y_u, x_len * y_len)

        self.cov_model.anis = 0.25
        srf = SRF(self.cov_model, mean=self.mean, mode_no=self.mode_no)

        field = srf((x_u, y_u), seed=self.seed, mesh_type="unstructured")
        field_str = np.reshape(field, (y_len, x_len))

        self.cov_model.angles = -np.pi / 2.0
        srf = SRF(self.cov_model, mean=self.mean, mode_no=self.mode_no)
        field_rot = srf((x_u, y_u), seed=self.seed, mesh_type="unstructured")
        field_rot_str = np.reshape(field_rot, (y_len, x_len))

        self.assertAlmostEqual(field_str[0, 0], field_rot_str[-1, 0])
        self.assertAlmostEqual(field_str[1, 2], field_rot_str[-3, 1])

    def test_rotation_struct_2d(self):
        self.cov_model.dim = 2
        self.cov_model.anis = 0.25
        srf = SRF(self.cov_model, mean=self.mean, mode_no=self.mode_no)
        field = srf(
            (self.x_grid_c, self.y_grid_c),
            seed=self.seed,
            mesh_type="structured",
        )

        self.cov_model.angles = -np.pi / 2.0
        srf = SRF(self.cov_model, mean=self.mean, mode_no=self.mode_no)
        field_rot = srf(
            (self.x_grid_c, self.y_grid_c),
            seed=self.seed,
            mesh_type="structured",
        )

        self.assertAlmostEqual(field[0, 0], field_rot[0, -1])
        self.assertAlmostEqual(field[1, 2], field_rot[2, 6])

    def test_rotation_unstruct_3d(self):
        self.cov_model = Gaussian(
            dim=3, var=1.5, len_scale=4.0, anis=(0.25, 0.5)
        )
        x_len = len(self.x_grid_c)
        y_len = len(self.y_grid_c)
        z_len = len(self.z_grid_c)
        x_u, y_u, z_u = np.meshgrid(
            self.x_grid_c, self.y_grid_c, self.z_grid_c
        )
        x_u = np.reshape(x_u, x_len * y_len * z_len)
        y_u = np.reshape(y_u, x_len * y_len * z_len)
        z_u = np.reshape(z_u, x_len * y_len * z_len)

        srf = SRF(self.cov_model, mean=self.mean, mode_no=self.mode_no)
        field = srf((x_u, y_u, z_u), seed=self.seed, mesh_type="unstructured")
        field_str = np.reshape(field, (y_len, x_len, z_len))

        self.cov_model.angles = (-np.pi / 2.0, -np.pi / 2.0)
        srf = SRF(self.cov_model, mean=self.mean, mode_no=self.mode_no)
        field_rot = srf(
            (x_u, y_u, z_u), seed=self.seed, mesh_type="unstructured"
        )
        field_rot_str = np.reshape(field_rot, (y_len, x_len, z_len))

        self.assertAlmostEqual(field_str[0, 0, 0], field_rot_str[-1, -1, 0])
        self.assertAlmostEqual(field_str[1, 2, 0], field_rot_str[-3, -1, 1])
        self.assertAlmostEqual(field_str[0, 0, 1], field_rot_str[-1, -2, 0])

    def test_rotation_struct_3d(self):
        self.cov_model.dim = 3
        self.cov_model.anis = 0.25
        srf = SRF(self.cov_model, mean=self.mean, mode_no=self.mode_no)
        field = srf(
            (self.x_grid_c, self.y_grid_c, self.z_grid_c),
            seed=self.seed,
            mesh_type="structured",
        )

        self.cov_model.angles = -np.pi / 2.0
        srf = SRF(self.cov_model, mean=self.mean, mode_no=self.mode_no)
        field_rot = srf(
            (self.x_grid_c, self.y_grid_c, self.z_grid_c),
            seed=self.seed,
            mesh_type="structured",
        )

        self.assertAlmostEqual(field[0, 0, 0], field_rot[0, 7, 0])
        self.assertAlmostEqual(field[0, 0, 1], field_rot[0, 7, 1])

        self.cov_model.angles = (0, -np.pi / 2.0)
        srf = SRF(self.cov_model, mean=self.mean, mode_no=self.mode_no)
        field_rot = srf(
            (self.x_grid_c, self.y_grid_c, self.z_grid_c),
            seed=self.seed,
            mesh_type="structured",
        )

        self.assertAlmostEqual(field[0, 0, 0], field_rot[7, 0, 0])
        self.assertAlmostEqual(field[0, 1, 0], field_rot[7, 1, 0])
        self.assertAlmostEqual(field[1, 1, 0], field_rot[7, 1, 1])

    def test_calls(self):
        srf = SRF(self.cov_model, mean=self.mean, mode_no=self.mode_no)
        field = srf((self.x_tuple, self.y_tuple), seed=self.seed)
        field2 = srf.unstructured((self.x_tuple, self.y_tuple), seed=self.seed)
        self.assertAlmostEqual(field[0], field[0])
        self.assertAlmostEqual(field[0], field2[0])
        field = srf(
            (self.x_tuple, self.y_tuple),
            seed=self.seed,
            mesh_type="structured",
        )
        field2 = srf.structured((self.x_tuple, self.y_tuple), seed=self.seed)
        self.assertAlmostEqual(field[0, 0], field[0, 0])
        self.assertAlmostEqual(field[0, 0], field2[0, 0])

    def test_transform(self):
        self.cov_model.dim = 2
        srf = SRF(self.cov_model, mode_no=self.mode_no)
        srf((self.x_grid, self.y_grid), seed=self.seed, mesh_type="structured")
        srf.field.mean = self.mean
        tf.normal_force_moments(srf)  # force ergodicity of the given field
        self.assertAlmostEqual(srf.field.mean, self.mean)
        self.assertAlmostEqual(srf.model.var, srf.model.var)
        tf.zinnharvey(srf)  # make high values mostly connected
        tf.normal_force_moments(srf)  # force ergodicity of the given field
        tf.normal_to_lognormal(srf)  # log-normal
        srf((self.x_grid, self.y_grid), seed=self.seed, mesh_type="structured")
        tf.normal_to_arcsin(srf)
        srf((self.x_grid, self.y_grid), seed=self.seed, mesh_type="structured")
        tf.normal_to_uquad(srf)
        srf((self.x_grid, self.y_grid), seed=self.seed, mesh_type="structured")
        tf.normal_to_uniform(srf)
        srf((self.x_grid, self.y_grid), seed=self.seed, mesh_type="structured")
        tf.binary(srf)
        srf((self.x_grid, self.y_grid), seed=self.seed, mesh_type="structured")
        tf.boxcox(srf)
        srf((self.x_grid, self.y_grid), seed=self.seed, mesh_type="structured")
        values = np.linspace(np.min(srf.field), np.max(srf.field), 3)
        tf.discrete(srf, values)

        srf((self.x_grid, self.y_grid), seed=self.seed, mesh_type="structured")
        values = [-1, 0, 1]
        thresholds = [-0.9, 0.1]
        tf.discrete(srf, values, thresholds)
        np.testing.assert_array_equal(np.unique(srf.field), [-1, 0, 1])

        srf((self.x_grid, self.y_grid), seed=self.seed, mesh_type="structured")
        values = [-1, 0, 1]
        tf.discrete(srf, values, thresholds="arithmetic")
        np.testing.assert_array_equal(np.unique(srf.field), [-1.0, 0.0, 1.0])

        srf((self.x_grid, self.y_grid), seed=self.seed, mesh_type="structured")
        values = [-1, 0, 0.5, 1]
        tf.discrete(srf, values, thresholds="equal")
        np.testing.assert_array_equal(np.unique(srf.field), values)

    def test_incomprrandmeth(self):
        self.cov_model = Gaussian(dim=2, var=0.5, len_scale=1.0)
        srf = SRF(
            self.cov_model,
            mean=self.mean,
            mode_no=self.mode_no,
            generator="IncomprRandMeth",
            mean_velocity=0.5,
        )
        field = srf((self.x_tuple, self.y_tuple), seed=476356)
        self.assertAlmostEqual(field[0, 0], 1.23693272)
        self.assertAlmostEqual(field[0, 1], 0.89242284)
        field = srf(
            (self.x_grid, self.y_grid), seed=4734654, mesh_type="structured"
        )
        self.assertAlmostEqual(field[0, 0, 0], 1.07812013)
        self.assertAlmostEqual(field[0, 1, 0], 1.06180674)

    # TODO put these checks into test_cov_model
    def test_assertions(self):
        # self.cov_model.dim = 0
        # self.assertRaises(ValueError, SRF, self.cov_model, self.mean, self.mode_no)
        # self.cov_model.dim = 4
        # self.assertRaises(ValueError, SRF, self.cov_model, self.mean, self.mode_no)
        self.cov_model.dim = 3
        self.cov_model.anis = (0.25, 0.5)
        srf = SRF(self.cov_model, mean=self.mean, mode_no=self.mode_no)
        self.assertRaises(ValueError, srf, [self.x_tuple])
        self.assertRaises(ValueError, srf, [self.x_grid, self.y_grid])
        srf = SRF(self.cov_model, mean=self.mean, mode_no=self.mode_no)
        self.assertRaises(ValueError, srf, [self.x_tuple, self.y_tuple])
        self.assertRaises(
            ValueError, srf, [self.x_grid, self.y_grid, self.z_grid]
        )
        self.assertRaises(
            ValueError,
            srf,
            [self.x_tuple, self.y_tuple, self.z_tuple],
            self.seed,
            mesh_type="hyper_mesh",
        )


if __name__ == "__main__":
    unittest.main()<|MERGE_RESOLUTION|>--- conflicted
+++ resolved
@@ -12,16 +12,9 @@
 
 class TestSRF(unittest.TestCase):
     def setUp(self):
-<<<<<<< HEAD
-=======
         self.cov_model = Gaussian(dim=2, var=1.5, len_scale=4.0)
->>>>>>> 947580b4
         self.mean = 0.3
-        self.var = 1.5
         self.mode_no = 100
-        self.cov_model = Gaussian(
-            dim=2, var=self.var, len_scale=4.0, mode_no=self.mode_no
-        )
 
         self.seed = 825718662
         self.x_grid = np.linspace(0.0, 12.0, 48)
@@ -226,7 +219,7 @@
         srf = SRF(self.cov_model, mean=self.mean, mode_no=self.mode_no)
         field = srf((self.x_tuple, self.y_tuple), seed=self.seed)
         field2 = srf.unstructured((self.x_tuple, self.y_tuple), seed=self.seed)
-        self.assertAlmostEqual(field[0], field[0])
+        self.assertAlmostEqual(field[0], srf.field[0])
         self.assertAlmostEqual(field[0], field2[0])
         field = srf(
             (self.x_tuple, self.y_tuple),
@@ -234,17 +227,16 @@
             mesh_type="structured",
         )
         field2 = srf.structured((self.x_tuple, self.y_tuple), seed=self.seed)
-        self.assertAlmostEqual(field[0, 0], field[0, 0])
+        self.assertAlmostEqual(field[0, 0], srf.field[0, 0])
         self.assertAlmostEqual(field[0, 0], field2[0, 0])
 
     def test_transform(self):
         self.cov_model.dim = 2
-        srf = SRF(self.cov_model, mode_no=self.mode_no)
-        srf((self.x_grid, self.y_grid), seed=self.seed, mesh_type="structured")
-        srf.field.mean = self.mean
+        srf = SRF(self.cov_model, mean=self.mean, mode_no=self.mode_no)
+        srf((self.x_grid, self.y_grid), seed=self.seed, mesh_type="structured")
         tf.normal_force_moments(srf)  # force ergodicity of the given field
-        self.assertAlmostEqual(srf.field.mean, self.mean)
-        self.assertAlmostEqual(srf.model.var, srf.model.var)
+        self.assertAlmostEqual(srf.field.mean(), srf.mean)
+        self.assertAlmostEqual(srf.field.var(), srf.model.var)
         tf.zinnharvey(srf)  # make high values mostly connected
         tf.normal_force_moments(srf)  # force ergodicity of the given field
         tf.normal_to_lognormal(srf)  # log-normal
