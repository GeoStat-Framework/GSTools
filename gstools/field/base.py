--- conflicted
+++ resolved
@@ -284,6 +284,7 @@
         name: str = "field",
         values: np.ndarray = None,
         mesh_type: str = "unstructured",
+        mean: float = 0.0,
     ) -> None:
         # initialize attributes
         super().__init__(
@@ -294,13 +295,9 @@
             mesh_type=mesh_type
         )
         # initialize private attributes
-<<<<<<< HEAD
-=======
-        self._mean = None
->>>>>>> 947580b4
         self._model = None
+        self.model = model
         self.mean = mean
-        self.model = model
 
     def __call__(self, *args, **kwargs):
         """Generate the field."""
@@ -324,7 +321,7 @@
 
     def mesh(
         self, mesh, points="centroids", direction="xyz", name="field", **kwargs
-    ):  # pragma: no cover
+    ):
         """Generate a field on a given meshio or ogs5py mesh.
 
         Parameters
@@ -610,6 +607,15 @@
         return r
 
     @property
+    def mean(self):
+        """:class:`float`: The mean of the field."""
+        return self._mean
+
+    @mean.setter
+    def mean(self, mean):
+        self._mean = float(mean)
+
+    @property
     def model(self):
         """:any:`CovModel`: The covariance model of the field."""
         return self._model
