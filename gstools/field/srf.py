# -*- coding: utf-8 -*-
"""
GStools subpackage providing a class for standard spatial random fields.

.. currentmodule:: gstools.field.srf

The following classes are provided

.. autosummary::
   SRF
"""
# pylint: disable=C0103

import numpy as np
from gstools.field.generator import RandMeth, IncomprRandMeth
from gstools.field.tools import reshape_field_from_unstruct_to_struct
from gstools.field.base import Field
from gstools.field.upscaling import var_coarse_graining, var_no_scaling
from gstools.field.condition import ordinary, simple
from gstools.krige.tools import set_condition

__all__ = ["SRF"]

GENERATOR = {
    "RandMeth": RandMeth,
    "IncomprRandMeth": IncomprRandMeth,
    "VectorField": IncomprRandMeth,
    "VelocityField": IncomprRandMeth,
}
UPSCALING = {
    "coarse_graining": var_coarse_graining,
    "no_scaling": var_no_scaling,
}
CONDITION = {"ordinary": ordinary, "simple": simple}


class SRF(Field):
    """A class to generate spatial random fields (SRF).

    Parameters
    ----------
    model : :any:`CovModel`
        Covariance Model of the spatial random field.
    mean : :class:`float`, optional
        mean value of the SRF
    upscaling : :class:`str`, optional
        Method to be used for upscaling the variance at each point
        depending on the related element volume.
        See the ``point_volumes`` keyword in the :any:`SRF.__call__` routine.
        At the moment, the following upscaling methods are provided:

            * "no_scaling" : No upscaling is applied to the variance.
              See: :any:`var_no_scaling`
            * "coarse_graining" : A volume depended variance is
              calculated by the upscaling technique coarse graining.
              See: :any:`var_coarse_graining`

        Default: "no_scaling"
    generator : :class:`str`, optional
        Name of the field generator to be used.
        At the moment, the following generators are provided:

            * "RandMeth" : The Randomization Method.
              See: :any:`RandMeth`
            * "IncomprRandMeth" : The incompressible Randomization Method.
              This is the original algorithm proposed by Kraichnan 1970
              See: :any:`IncomprRandMeth`
            * "VectorField" : an alias for "IncomprRandMeth"
            * "VelocityField" : an alias for "IncomprRandMeth"

        Default: "RandMeth"
    **generator_kwargs
        Keyword arguments that are forwarded to the generator in use.
        Have a look at the provided generators for further information.
    """

    def __init__(
        self,
        model,
        mean=0.0,
        upscaling="no_scaling",
        generator="RandMeth",
        **generator_kwargs
    ):
        super().__init__(model, mean)
        # initialize private attributes
        self._generator = None
        self._upscaling = None
        self._upscaling_func = None
        # condition related
        self._cond_pos = None
        self._cond_val = None
        self._krige_type = None
        # initialize attributes
        self.set_generator(generator, **generator_kwargs)
        self.upscaling = upscaling

    def __call__(
        self,
        pos,
        name="field",
        seed=np.nan,
        point_volumes=0.0,
        mesh_type="unstructured",
    ):
        """Generate the spatial random field.

        Parameters
        ----------
        pos : :class:`list`
            the position tuple, containing main direction and transversal
            directions
        name : :class:`str`, optional
            the name of the dictionary key, in which the values will be saved.
            If this method is called multiple times, the name determines, if
            the field is overwritten or if it is added to the values dict.
            Default: "field"
        seed : :class:`int`, optional
            seed for RNG for reseting. Default: keep seed from generator
        point_volumes : :class:`float` or :class:`numpy.ndarray`
            If your evaluation points for the field are coming from a mesh,
            they are probably representing a certain element volume.
            This volume can be passed by `point_volumes` to apply the
            given variance upscaling. If `point_volumes` is ``0`` nothing
            is changed. Default: ``0``
        mesh_type : :class:`str`
            'structured' / 'unstructured'

        Returns
        -------
        field : :class:`numpy.ndarray`
            the SRF
        """
<<<<<<< HEAD
        # internal conversation
        x, y, z = pos2xyz(pos, max_dim=self.model.dim)
        mean_temp = self.mean
        self.pos = xyz2pos(x, y, z)
=======
>>>>>>> 947580b4
        self.mesh_type = mesh_type
        self.mean = mean_temp
        # update the model/seed in the generator if any changes were made
        self.generator.update(self.model, seed)
        # internal conversation
        x, y, z, self.pos, mt_gen, mt_changed, axis_lens = self._pre_pos(
            pos, mesh_type
        )
        # generate the field
<<<<<<< HEAD
        self.add_field(
                "raw",
                self.generator.__call__(x, y, z, mesh_type),
                mean=self.mean
            )

        # reshape field if we got an unstructured mesh
        if mesh_type_changed:
            mesh_type = mesh_type_old
            self["raw"] = reshape_field_from_unstruct_to_struct(
                self.model.dim, self["raw"], axis_lens
=======
        self.raw_field = self.generator.__call__(x, y, z, mt_gen)
        # reshape field if we got an unstructured mesh
        if mt_changed:
            self.raw_field = reshape_field_from_unstruct_to_struct(
                self.model.dim, self.raw_field, axis_lens
>>>>>>> 947580b4
            )
        # apply given conditions to the field
        if self.condition:
            (
                cond_field,
                krige_field,
                err_field,
                krigevar,
                info,
            ) = self.cond_func(self)
            # store everything in the class
            self.add_field(name, cond_field, default_field=True)
            self.add_field("krige", krige_field)
            self.add_field("error", err_field)
            self.get_data("krige").krige_var = krigevar
            if "mean" in info:  # ordinary kriging estimates mean
                self.get_data("cond").mean = info["mean"]
        else:
<<<<<<< HEAD
            self.add_field(name, self["raw"] + self.mean)

        # upscaled variance
        if not np.isscalar(point_volumes) or not np.isclose(point_volumes, 0):
            scaled_var = self.upscaling_func(self.model, point_volumes)
            self.values -= self.mean
            self.values *= np.sqrt(scaled_var / self.model.sill)
            self.values += self.mean

        return self.values
=======
            self.field = self.raw_field + self.mean
        # upscaled variance
        if not np.isscalar(point_volumes) or not np.isclose(point_volumes, 0):
            scaled_var = self.upscaling_func(self.model, point_volumes)
            self.field -= self.mean
            self.field *= np.sqrt(scaled_var / self.model.sill)
            self.field += self.mean
        return self.field
>>>>>>> 947580b4

    def set_condition(
        self, cond_pos=None, cond_val=None, krige_type="ordinary"
    ):
        """Condition a given spatial random field with measurements.

        Parameters
        ----------
        cond_pos : :class:`list`
            the position tuple of the conditions
        cond_val : :class:`numpy.ndarray`
            the values of the conditions
        krige_type : :class:`str`, optional
            Used kriging type for conditioning.
            Either 'ordinary' or 'simple'.
            Default: 'ordinary'

        Notes
        -----
        When using "ordinary" as ``krige_type``, the ``mean`` attribute of the
        spatial random field will be overwritten with the estimated mean.
        """
        if cond_pos is not None:
            self._cond_pos, self._cond_val = set_condition(
                cond_pos, cond_val, self.model.dim
            )
        else:
            self._cond_pos = self._cond_val = None
        self._krige_type = krige_type
        if krige_type not in CONDITION:
            raise ValueError(
                "gstools.SRF: Unknown kriging method: " + krige_type
            )

    def del_condition(self):
        """Delete Conditions."""
        self._cond_pos = None
        self._cond_val = None
        self._krige_type = None

    @property
    def cond_pos(self):
        """:class:`list`: The position tuple of the conditions."""
        return self._cond_pos

    @property
    def cond_val(self):
        """:class:`list`: The values of the conditions."""
        return self._cond_val

    @property
    def condition(self):
        """:any:`bool`: State if conditions ar given."""
        return self._cond_pos is not None

    def cond_func(self, *args, **kwargs):
        """Conditioning method applied to the field."""
        if self.condition:
            return CONDITION[self._krige_type](*args, **kwargs)
        return None

    def upscaling_func(self, *args, **kwargs):
        """Upscaling method applied to the field variance."""
        return self._upscaling_func(*args, **kwargs)

    def set_generator(self, generator, **generator_kwargs):
        """Set the generator for the field.

        Parameters
        ----------
        generator : :class:`str`, optional
            Name of the generator to use for field generation.
            Default: "RandMeth"
        **generator_kwargs
            keyword arguments that are forwarded to the generator in use.
        """
        if generator in GENERATOR:
            gen = GENERATOR[generator]
            self._generator = gen(self.model, **generator_kwargs)
            self._value_type = self._generator.value_type
        else:
            raise ValueError("gstools.SRF: Unknown generator: " + generator)

    @property
    def generator(self):
        """:any:`callable`: The generator of the field.

        Default: :any:`RandMeth`
        """
        return self._generator

    @property
    def upscaling(self):  # pragma: no cover
        """:class:`str`: Name of the upscaling method.

        See the ``point_volumes`` keyword in the :any:`SRF.__call__` routine.
        Default: "no_scaling"
        """
        return self._upscaling

    @upscaling.setter
    def upscaling(self, upscaling):
        if upscaling in UPSCALING:
            self._upscaling = upscaling
            self._upscaling_func = UPSCALING[upscaling]
        else:
            raise ValueError(
                "gstools.SRF: Unknown upscaling method: " + upscaling
            )

    def __repr__(self):
        """Return String representation."""
        return "SRF(model={0}, mean={1}, generator={2}".format(
            self.model, self.mean, self.generator
        )


if __name__ == "__main__":  # pragma: no cover
    import doctest

    doctest.testmod()<|MERGE_RESOLUTION|>--- conflicted
+++ resolved
@@ -92,6 +92,10 @@
         self._cond_val = None
         self._krige_type = None
         # initialize attributes
+        self.raw_field = None
+        self.krige_field = None
+        self.err_field = None
+        self.krige_var = None
         self.set_generator(generator, **generator_kwargs)
         self.upscaling = upscaling
 
@@ -131,23 +135,29 @@
         field : :class:`numpy.ndarray`
             the SRF
         """
-<<<<<<< HEAD
         # internal conversation
         x, y, z = pos2xyz(pos, max_dim=self.model.dim)
         mean_temp = self.mean
         self.pos = xyz2pos(x, y, z)
-=======
->>>>>>> 947580b4
         self.mesh_type = mesh_type
         self.mean = mean_temp
         # update the model/seed in the generator if any changes were made
         self.generator.update(self.model, seed)
-        # internal conversation
-        x, y, z, self.pos, mt_gen, mt_changed, axis_lens = self._pre_pos(
-            pos, mesh_type
-        )
+        # format the positional arguments of the mesh
+        check_mesh(self.model.dim, x, y, z, mesh_type)
+        mesh_type_changed = False
+        if self.model.do_rotation:
+            if mesh_type == "structured":
+                mesh_type_changed = True
+                mesh_type_old = mesh_type
+                mesh_type = "unstructured"
+                x, y, z, axis_lens = reshape_axis_from_struct_to_unstruct(
+                    self.model.dim, x, y, z
+                )
+            x, y, z = unrotate_mesh(self.model.dim, self.model.angles, x, y, z)
+        y, z = make_isotropic(self.model.dim, self.model.anis, y, z)
+
         # generate the field
-<<<<<<< HEAD
         self.add_field(
                 "raw",
                 self.generator.__call__(x, y, z, mesh_type),
@@ -159,14 +169,8 @@
             mesh_type = mesh_type_old
             self["raw"] = reshape_field_from_unstruct_to_struct(
                 self.model.dim, self["raw"], axis_lens
-=======
-        self.raw_field = self.generator.__call__(x, y, z, mt_gen)
-        # reshape field if we got an unstructured mesh
-        if mt_changed:
-            self.raw_field = reshape_field_from_unstruct_to_struct(
-                self.model.dim, self.raw_field, axis_lens
->>>>>>> 947580b4
-            )
+            )
+
         # apply given conditions to the field
         if self.condition:
             (
@@ -184,7 +188,6 @@
             if "mean" in info:  # ordinary kriging estimates mean
                 self.get_data("cond").mean = info["mean"]
         else:
-<<<<<<< HEAD
             self.add_field(name, self["raw"] + self.mean)
 
         # upscaled variance
@@ -195,16 +198,6 @@
             self.values += self.mean
 
         return self.values
-=======
-            self.field = self.raw_field + self.mean
-        # upscaled variance
-        if not np.isscalar(point_volumes) or not np.isclose(point_volumes, 0):
-            scaled_var = self.upscaling_func(self.model, point_volumes)
-            self.field -= self.mean
-            self.field *= np.sqrt(scaled_var / self.model.sill)
-            self.field += self.mean
-        return self.field
->>>>>>> 947580b4
 
     def set_condition(
         self, cond_pos=None, cond_val=None, krige_type="ordinary"
